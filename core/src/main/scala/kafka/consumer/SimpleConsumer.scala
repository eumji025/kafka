--- conflicted
+++ resolved
@@ -82,25 +82,8 @@
 
   private def connect(): BlockingChannel = {
     close
-<<<<<<< HEAD
-    val address = new InetSocketAddress(host, port)
-
-    val channel = SocketChannel.open
-    debug("Connected to " + address + " for fetching.")
-    channel.configureBlocking(true)
-    channel.socket.setReceiveBufferSize(bufferSize)
-    channel.socket.setSoTimeout(soTimeout)
-    channel.socket.setKeepAlive(true)
-    channel.socket.setTcpNoDelay(true)
-    channel.connect(address)
-    trace("requested receive buffer size=" + bufferSize + " actual receive buffer size= " + channel.socket.getReceiveBufferSize)
-    trace("soTimeout=" + soTimeout + " actual soTimeout= " + channel.socket.getSoTimeout)
-    
-    channel
-=======
     blockingChannel.connect()
     blockingChannel
->>>>>>> 602acaf4
   }
 
   private def disconnect() = {
